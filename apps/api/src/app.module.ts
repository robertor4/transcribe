--- conflicted
+++ resolved
@@ -8,12 +8,9 @@
 import { WebSocketModule } from './websocket/websocket.module';
 import { UserModule } from './user/user.module';
 import { AuthModule } from './auth/auth.module';
-<<<<<<< HEAD
-=======
 import { StripeModule } from './stripe/stripe.module';
 import { UsageModule } from './usage/usage.module';
 import { AdminModule } from './admin/admin.module';
->>>>>>> 3d1daf77
 import { QueueModule } from './queue/queue.module';
 
 @Module({
