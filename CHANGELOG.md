--- conflicted
+++ resolved
@@ -8,7 +8,6 @@
 ## [Unreleased]
 
 ### Added
-<<<<<<< HEAD
 - **Admin Manual Usage Reset**: Admins can now manually reset a user's monthly usage via the admin panel
   - New endpoint: `POST /admin/users/:userId/reset-usage` returns previous usage stats
   - Reset button added to user activity page in admin panel ([apps/web/app/[locale]/admin/users/[userId]/page.tsx:338-351](apps/web/app/[locale]/admin/users/[userId]/page.tsx#L338-L351))
@@ -27,7 +26,6 @@
   - Locations: [apps/api/src/main.ts:107](apps/api/src/main.ts#L107), [apps/api/src/usage/usage.scheduler.ts](apps/api/src/usage/usage.scheduler.ts), [apps/api/src/usage/usage.service.ts:493-590](apps/api/src/usage/usage.service.ts#L493-L590), [apps/api/src/usage/usage.controller.ts](apps/api/src/usage/usage.controller.ts)
   - New Firestore collection: `usageResetJobs` (tracks job status, progress, failed users)
   - Benefits: Prevents missed resets, recovers from crashes, no duplicate resets, safe container restarts
-=======
 - **Terms of Use Updates**: Added comprehensive pricing and fair use policy sections
   - New "Pricing and Payment Terms" section: Right to modify pricing, 30-day notice requirement, billing terms
   - New "Usage Limits and Fair Use Policy" section: Fair use definition, limit modification rights, enforcement procedures
@@ -35,7 +33,6 @@
   - Updated table of contents with new sections (now 11 total sections, up from 9)
   - Added DollarSign and TrendingUp icons for visual clarity
   - Locations: [apps/web/messages/*.json](apps/web/messages/), [apps/web/app/[locale]/terms/page.tsx](apps/web/app/[locale]/terms/page.tsx)
->>>>>>> 0dfb1c17
 
 ### Changed
 - **Mobile Responsiveness Improvements**: Comprehensive optimization for mobile devices (screens < 640px)
